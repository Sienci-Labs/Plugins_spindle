--- conflicted
+++ resolved
@@ -314,27 +314,6 @@
     spd.idx = N_SPINDLE_SETTINGS;
 
     do {
-<<<<<<< HEAD
-        idx--;
-        spindle_setting[idx].spindle_id = idx == 0 ? 0 : -1;
-        #if BOARD_LONGBOARD32
-        //set SPINDLE 0 to onboard PWM spindle (spindle ID 0)
-        if(idx == 0)
-            spindle_setting[idx].spindle_id = SLB_DEFAULT_SPINDLE;
-        //set SPINDLE 1 to onboard PWM spindle 2 (spindle ID 1)
-        if (idx == 1)
-            spindle_setting[idx].spindle_id = SLB_LASER_SPINDLE;
-
-        //set enabled VFD driver to MODVFD (spindle ID 5)
-        if (idx == 2)
-            spindle_setting[idx].spindle_id = SLB_DEFAULT_VFD;            
-        #endif
-        spindle_setting[idx].min_tool_id = 0;
-
-
-
-    } while(idx);
-=======
         spd.idx--;
         spindle_setting[spd.idx].spindle_id = spd.idx == 0 ? 0 : -1;
         spd.ref_id = SPINDLE_NONE;
@@ -359,7 +338,6 @@
             spindle_enumerate_spindles(get_default_spindle, &spd);
         spindle_setting[spd.idx].min_tool_id = 0;
     } while(spd.idx);
->>>>>>> f9c457e6
 
     hal.nvs.memcpy_to_nvs(nvs_address, (uint8_t *)&spindle_setting, sizeof(spindle_setting), true);
 }
@@ -371,15 +349,7 @@
     if(hal.nvs.memcpy_from_nvs((uint8_t *)&spindle_setting, nvs_address, sizeof(spindle_setting), true) != NVS_TransferResult_OK)
         spindle_settings_restore();
 
-<<<<<<< HEAD
-    #if BOARD_LONGBOARD32
-    spindle_setting[0].spindle_id = SLB_DEFAULT_SPINDLE; // always default spindle!
-    #else
-    spindle_setting[0].spindle_id = 0; // always default spindle!
-    #endif
-=======
     spindle_setting[0].spindle_id = settings.spindle.flags.type; // always default spindle!
->>>>>>> f9c457e6
 
 #if N_SYS_SPINDLE == 1
 
