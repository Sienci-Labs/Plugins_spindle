--- conflicted
+++ resolved
@@ -29,17 +29,6 @@
 #include "driver.h"
 #endif
 
-<<<<<<< HEAD
-#define SPINDLE_ALL        -1
-#define SPINDLE_MODVFD      1
-#define SPINDLE_HUANYANG1   2
-#define SPINDLE_HUANYANG2   3
-#define SPINDLE_GS20        4
-#define SPINDLE_YL620A      5
-#define SPINDLE_H100        6 // Not tested
-
-=======
->>>>>>> f9c457e6
 int8_t spindle_select_get_binding (spindle_id_t spindle_id);
 
 /**/